swagger: '2.0'
info:
  title: Cromwell
  description: One workflow service to rule them all...
  contact:
    email: dsde@broadinstitute.org
  license:
    name: BSD
    url: 'http://opensource.org/licenses/BSD-3-Clause'
  termsOfService: 'http://www.github.com/broadinstitute/cromwell'
  version: ''
produces:
  - application/json
basePath: /api
paths:
  '/workflows/{version}/{id}/abort':
    post:
      summary: Abort a workflow based on workflow id
      parameters:
        - name: version
          description: API Version
          required: true
          type: string
          in: path
          default: v1
        - name: id
          description: Workflow ID
          required: true
          type: string
          in: path
      tags:
        - Workflows
      responses:
        '200':
          description: Successful Request
          schema:
            $ref: '#/definitions/WorkflowAbortResponse'
        '400':
          description: Malformed Workflow ID
        '403':
          description: Workflow in terminal status
        '404':
          description: Workflow ID Not Found
        '500':
          description: Internal Error
      security:
        - google_oauth:
            - openid
  '/workflows/{version}':
    post:
      summary: Submit a new workflow for execution
      consumes:
        - multipart/form-data
      parameters:
        - name: version
          description: API Version
          required: true
          type: string
          in: path
          default: v1
        - name: wdlSource
          description: WDL Source
          required: true
          type: file
          in: formData
        - name: workflowInputs
          description: WDL Inputs JSON
          required: false
          type: file
          in: formData
        - name: workflowOptions
          description: Workflow Options JSON
          required: false
          type: file
          in: formData
      tags:
        - Workflows
      responses:
        '201':
          description: Successful Request
          schema:
            $ref: '#/definitions/WorkflowSubmitResponse'
        '400':
          description: Malformed Input
        '500':
          description: Internal Error
      security:
        - google_oauth:
            - openid
  '/workflows/{version}/batch':
    post:
      summary: Submit a batch of new workflows for execution
      consumes:
        - multipart/form-data
      parameters:
        - name: version
          description: API Version
          required: true
          type: string
          in: path
          default: v1
        - name: wdlSource
          description: WDL Source
          required: true
          type: file
          in: formData
        - name: workflowInputs
          description: WDL Inputs JSON as an array
          required: true
          type: file
          in: formData
        - name: workflowOptions
          description: Workflow Options JSON
          required: false
          type: file
          in: formData
      tags:
        - Workflows
      responses:
        '200':
          description: Successful Request
          schema:
            type: array
            items:
              $ref: '#/definitions/WorkflowSubmitResponse'
        '400':
          description: Malformed Input
        '500':
          description: Internal Error
      security:
        - google_oauth:
            - openid
  '/workflows/{version}/{id}/outputs':
    get:
      summary: Query for workflow outputs based on workflow id
      parameters:
        - name: version
          description: API Version
          required: true
          type: string
          in: path
          default: v1
        - name: id
          description: Workflow ID
          required: true
          type: string
          in: path
      tags:
        - Workflows
      responses:
        '200':
          description: Successful Request
        '400':
          description: Malformed Workflow ID
        '404':
          description: Workflow ID Not Found
        '500':
          description: Internal Error
      security:
        - google_oauth:
            - openid
  '/workflows/{version}/query':
    get:
      summary: Query workflows by start dates, end dates, names, ids, or statuses.
      parameters:
        - name: version
          description: API Version
          required: true
          type: string
          in: path
          default: v1
        - name: start
          required: false
          type: string
          format: date-time
          in: query
          description: >
            Returns only workflows with an equal or later start datetime.  Can be specified at most once.
            If both start and end date are specified, start date must be before or equal to end date.
        - name: end
          required: false
          type: string
          format: date-time
          in: query
          description: >
            Returns only workflows with an equal or earlier end datetime.  Can be specified at most once.
            If both start and end date are specified, start date must be before or equal to end date.
        - name: status
          required: false
          in: query
          type: array
          items:
            type: string
          collectionFormat: multi
          enum:
            - Submitted
            - Running
            - Aborting
            - Failed
            - Succeeded
            - Aborted
          description: >
            Returns only workflows with the specified status.  If specified multiple times,
            returns workflows in any of the specified statuses.
        - name: name
          required: false
          in: query
          type: array
          items:
            type: string
          collectionFormat: multi
          pattern: ^[a-zA-Z][a-zA-Z0-9_]*$
          description: >
            Returns only workflows with the specified name.  If specified multiple times,
            returns workflows with any of the specified names.
        - name: id
          required: false
          in: query
          type: array
          items:
            type: string
          collectionFormat: multi
          pattern: ^[0-9A-Fa-f]{8}-[0-9A-Fa-f]{4}-[0-9A-Fa-f]{4}-[0-9A-Fa-f]{4}-[0-9A-Fa-f]{12}$
          description: >
            Returns only workflows with the specified workflow id.  If specified multiple times,
            returns workflows with any of the specified workflow ids.
      tags:
        - Workflows
      responses:
        '200':
          description: Successful Request
          schema:
            $ref: '#/definitions/WorkflowQueryResponse'
        '403':
          description: Malformed Request
        '500':
          description: Internal Error
      security:
        - google_oauth:
            - openid
    post:
      summary: Query workflows by start dates, end dates, names, ids, or statuses.
      parameters:
        - name: version
          description: API version
          required: true
          type: string
          in: path
          default: v1
        - name: parameters
          required: true
          in: body
          schema:
            type: array
            items:
              $ref: '#/definitions/WorkflowQueryParameter'
          description: >
            Same query parameters as GET /query endpoint, submitted as a json list.
            Example: [{"status":"Success"},{"status":"Failed"}]
      tags:
        - Workflows
      responses:
        '200':
          description: Successful Request
          schema:
            $ref: '#/definitions/WorkflowQueryResponse'
        '400':
          description: Malformed Request
        '500':
          description: Internal Error
      security:
        - google_oauth:
            - openid
  '/workflows/{version}/{id}/status':
    get:
      summary: Query for workflow status based on workflow id
      parameters:
        - name: version
          description: API Version
          required: true
          type: string
          in: path
          default: v1
        - name: id
          description: Workflow ID
          required: true
          type: string
          in: path
      tags:
        - Workflows
      responses:
        '200':
          description: Successful Request
          schema:
            $ref: '#/definitions/WorkflowStatusResponse'
        '400':
          description: Malformed Workflow ID
        '404':
          description: Workflow ID Not Found
        '500':
          description: Internal Error
      security:
        - google_oauth:
            - openid
  '/workflows/{version}/{id}/logs':
    get:
      summary: Query for the standard output and error of all calls in a workflow
      parameters:
        - name: version
          description: API Version
          required: true
          type: string
          in: path
          default: v1
        - name: id
          description: Workflow ID
          required: true
          type: string
          in: path
      tags:
        - Workflows
      responses:
        '200':
          description: Successful Request
        '400':
          description: Malformed Workflow ID
        '404':
          description: Workflow ID Not Found
        '500':
          description: Internal Error
      security:
        - google_oauth:
            - openid
  '/workflows/{version}/{id}/metadata':
    get:
      summary: Query for workflow and call-level metadata for a specified workflow
      parameters:
        - name: version
          description: API Version
          required: true
          type: string
          in: path
          default: v2
        - name: id
          description: Workflow ID
          required: true
          type: string
          in: path
        - name: includeKey
          description: >
            When specified key(s) to include from the metadata. Matches any key starting with the value. May not be
            used with excludeKey.
          required: false
          type: array
          items:
            type: string
          collectionFormat: multi
          in: query
        - name: excludeKey
          description: >
            When specified key(s) to exclude from the metadata. Matches any key starting with the value. May not be
            used with includeKey.
          required: false
          type: array
          items:
            type: string
          collectionFormat: multi
          in: query
      tags:
        - Workflows
      responses:
        '200':
          description: Successful Request
          schema:
            $ref: '#/definitions/WorkflowMetadataResponse'
          examples:
            application/json: |-
              {
                "workflowName": "example",
                "calls": {
                  "example.gather": [{
                    "executionStatus": "Done",
                    "stdout": "/cromwell/cromwell-executions/example/e552029e-4b9a-48e9-b11f-6e5d6d0dccc4/call-gather/stdout",
                    "shardIndex": -1,
                    "outputs": {
                      "str": "_one_\n_two_\n_three_\n_four_"
                    },
                    "inputs": {
                      "array": "analysis.out"
                    },
                    "returnCode": 0,
                    "backend": "Local",
                    "end": "2015-12-11T16:53:23.000-05:00",
                    "stderr": "/cromwell/cromwell-executions/example/e552029e-4b9a-48e9-b11f-6e5d6d0dccc4/call-gather/stderr",
                    "executionEvents": [{
                      "description": "execution event - only one in this call, some calls might have none!",
                      "startTime": "2015-12-11T16:53:23.000-05:00",
                      "endTime": "2015-12-11T16:53:23.000-05:00"
                    }],
                    "start": "2015-12-11T16:53:23.000-05:00"
                  }],
                  "example.prepare": [{
                    "executionStatus": "Done",
                    "stdout": "/cromwell/cromwell-executions/example/e552029e-4b9a-48e9-b11f-6e5d6d0dccc4/call-prepare/stdout",
                    "shardIndex": -1,
                    "outputs": {
                      "array": ["one", "two", "three", "four"]
                    },
                    "inputs": {

                    },
                    "returnCode": 0,
                    "backend": "Local",
                    "end": "2015-12-11T16:53:22.000-05:00",
                    "stderr": "/cromwell/cromwell-executions/example/e552029e-4b9a-48e9-b11f-6e5d6d0dccc4/call-prepare/stderr",
                    "executionEvents": [],
                    "start": "2015-12-11T16:53:21.000-05:00"
                  }],
                  "example.analysis": [{
                    "executionStatus": "Done",
                    "stdout": "/cromwell/cromwell-executions/example/e552029e-4b9a-48e9-b11f-6e5d6d0dccc4/call-analysis/shard-0/stdout",
                    "shardIndex": 0,
                    "outputs": {
                      "out": "/cromwell/cromwell-executions/example/e552029e-4b9a-48e9-b11f-6e5d6d0dccc4/call-analysis/shard-0/a.txt"
                    },
                    "inputs": {
                      "str": "x"
                    },
                    "returnCode": 0,
                    "backend": "Local",
                    "end": "2015-12-11T16:53:23.000-05:00",
                    "stderr": "/cromwell/cromwell-executions/example/e552029e-4b9a-48e9-b11f-6e5d6d0dccc4/call-analysis/shard-0/stderr",
                    "executionEvents": [],
                    "start": "2015-12-11T16:53:22.000-05:00"
                  }, {
                    "executionStatus": "Done",
                    "stdout": "/cromwell/cromwell-executions/example/e552029e-4b9a-48e9-b11f-6e5d6d0dccc4/call-analysis/shard-1/stdout",
                    "shardIndex": 1,
                    "outputs": {
                      "out": "/cromwell/cromwell-executions/example/e552029e-4b9a-48e9-b11f-6e5d6d0dccc4/call-analysis/shard-1/a.txt"
                    },
                    "inputs": {
                      "str": "x"
                    },
                    "returnCode": 0,
                    "backend": "Local",
                    "end": "2015-12-11T16:53:23.000-05:00",
                    "stderr": "/cromwell/cromwell-executions/example/e552029e-4b9a-48e9-b11f-6e5d6d0dccc4/call-analysis/shard-1/stderr",
                    "executionEvents": [],
                    "start": "2015-12-11T16:53:22.000-05:00"
                  }, {
                    "executionStatus": "Done",
                    "stdout": "/cromwell/cromwell-executions/example/e552029e-4b9a-48e9-b11f-6e5d6d0dccc4/call-analysis/shard-2/stdout",
                    "shardIndex": 2,
                    "outputs": {
                      "out": "/cromwell/cromwell-executions/example/e552029e-4b9a-48e9-b11f-6e5d6d0dccc4/call-analysis/shard-2/a.txt"
                    },
                    "inputs": {
                      "str": "x"
                    },
                    "returnCode": 0,
                    "backend": "Local",
                    "end": "2015-12-11T16:53:23.000-05:00",
                    "stderr": "/cromwell/cromwell-executions/example/e552029e-4b9a-48e9-b11f-6e5d6d0dccc4/call-analysis/shard-2/stderr",
                    "executionEvents": [],
                    "start": "2015-12-11T16:53:22.000-05:00"
                  }, {
                    "executionStatus": "Done",
                    "stdout": "/cromwell/cromwell-executions/example/e552029e-4b9a-48e9-b11f-6e5d6d0dccc4/call-analysis/shard-3/stdout",
                    "shardIndex": 3,
                    "outputs": {
                      "out": "/cromwell/cromwell-executions/example/e552029e-4b9a-48e9-b11f-6e5d6d0dccc4/call-analysis/shard-3/a.txt"
                    },
                    "inputs": {
                      "str": "x"
                    },
                    "returnCode": 0,
                    "backend": "Local",
                    "end": "2015-12-11T16:53:23.000-05:00",
                    "stderr": "/cromwell/cromwell-executions/example/e552029e-4b9a-48e9-b11f-6e5d6d0dccc4/call-analysis/shard-3/stderr",
                    "executionEvents": [],
                    "start": "2015-12-11T16:53:22.000-05:00"
                  }]
                },
                "outputs": {
                  "example.analysis.out": ["/cromwell/cromwell-executions/example/e552029e-4b9a-48e9-b11f-6e5d6d0dccc4/call-analysis/shard-0/a.txt", "/cromwell/cromwell-executions/example/e552029e-4b9a-48e9-b11f-6e5d6d0dccc4/call-analysis/shard-1/a.txt", "/cromwell/cromwell-executions/example/e552029e-4b9a-48e9-b11f-6e5d6d0dccc4/call-analysis/shard-2/a.txt", "/cromwell/cromwell-executions/example/e552029e-4b9a-48e9-b11f-6e5d6d0dccc4/call-analysis/shard-3/a.txt"],
                  "example.gather.str": "_one_\n_two_\n_three_\n_four_",
                  "example.prepare.array": ["one", "two", "three", "four"]
                },
                "id": "e552029e-4b9a-48e9-b11f-6e5d6d0dccc4",
                "inputs": {
                  "test.hello.name": "chris",
                  "blah2.grep.pattern": "h",
                  "blah2.cat.asdf": "gs://cromwell-root/blah/c0c116ef-aac6-4029-8d0a-70d86b17c843/call-ls/job.stdout.txt",
                  "blah.grep.pattern": "v",
                  "blah.ls.pattern": "./"
                },
                "submission": "2015-12-11T16:53:21.000-05:00",
                "status": "Succeeded",
                "end": "2015-12-11T16:53:23.000-05:00",
                "start": "2015-12-11T16:53:21.000-05:00"
              }
        '400':
          description: Malformed Workflow ID
        '404':
          description: Workflow ID Not Found
        '500':
          description: Internal Error
      security:
        - google_oauth:
            - openid
  '/workflows/{version}/backends':
    get:
      summary: Returns the backends supported by this Cromwell.
      parameters:
        - name: version
          description: API Version
          required: true
          type: string
          in: path
          default: v1
      tags:
        - Workflows
      responses:
        '200':
          description: Successful Request
          schema:
            $ref: '#/definitions/BackendResponse'
      security:
        - google_oauth:
            - openid
  '/engine/{version}/stats':
    get:
      summary: Returns basic statistics from this Cromwell's engine.
      parameters:
        - name: version
          description: API Version
          required: true
          type: string
          in: path
          default: v1
      tags:
        - Engine
      responses:
        '200':
          description: Successful Request
          schema:
            $ref: '#/definitions/StatsResponse'
      security:
        - google_oauth:
            - openid
securityDefinitions:
  google_oauth:
    type: oauth2
    authorizationUrl: 'https://accounts.google.com/o/oauth2/auth'
    flow: implicit
    scopes:
      openid: open id authorization
definitions:
<<<<<<< HEAD
  WorkflowValidateResponse:
    description: ''
    required:
      - valid
    properties:
      status:
        type: string
        description: The validation status of the workflow
      message:
        type: string
        description: Details about the validation
=======
>>>>>>> 31fa4054
  WorkflowSubmitResponse:
    description: ''
    required:
      - id
      - status
    properties:
      id:
        type: string
        description: The identifier of the workflow
      status:
        type: string
        description: The status of the workflow
  WorkflowAbortResponse:
    description: ''
    required:
      - id
      - status
    properties:
      id:
        type: string
        description: The identifier of the workflow
      status:
        type: string
        description: The status of the workflow
  WorkflowStatusResponse:
    description: ''
    required:
      - id
      - status
    properties:
      id:
        type: string
        description: The identifier of the workflow
      status:
        type: string
        description: The status of the workflow
  WorkflowMetadataResponse:
    description: 'Workflow and call level metadata'
    required:
      - id
      - status
      - submission
    properties:
      id:
        type: string
        description: The identifier of the workflow
      status:
        type: string
        description: The status of the workflow
      submission:
        type: string
        format: date-time
        description: Submission datetime of the workflow in ISO8601 format with milliseconds
      start:
        type: string
        format: date-time
        description: Start datetime of the workflow in ISO8601 format with milliseconds
      end:
        type: string
        format: date-time
        description: End datetime of the workflow in ISO8601 format with milliseconds
      inputs:
        type: object
        description: Map of input keys to input values
      outputs:
        type: object
        description: Map of output keys to output values
      calls:
        $ref: '#/definitions/CallMetadata'
      failures:
        $ref: '#/definitions/FailureMessage'
  CallMetadata:
    description: 'Call level metadata'
    required:
      - inputs
      - executionStatus
    properties:
      inputs:
        type: object
        description: Mapping of input fully qualified names to stringified values
      executionStatus:
        type: string
        description: Status in Cromwell execution terms.
      backend:
        type: string
        description: The type of backend on which the call executed (e.g. JES, SGE, Local)
      backendStatus:
        type: string
        description: Status in backend-specific terms.  Currently this will only be defined for the JES backend.
      start:
        type: string
        format: date-time
        description: Start datetime of the call execution in ISO8601 format with milliseconds
      end:
        type: string
        format: date-time
        description: End datetime of the call execution in ISO8601 format with milliseconds
      jobId:
        type: string
        description: Backend-specific job ID
      failures:
        $ref: '#/definitions/FailureMessage'
      returnCode:
        type: integer
        description: Call execution return code
      stdout:
        type: string
        description: Path to the standard output file for this call
      stderr:
        type: string
        description: Path to the standard error file for this call
      backendLogs:
        type: object
        description: Paths to backend specific logs for this call
  FailureMessage:
    description: 'Failure messages'
    required:
      - failure
      - timestamp
    properties:
      failure:
        type: string
        description: The failure message
      timestamp:
        type: string
        format: date-time
        description: The time at which this failure occurred
  WorkflowQueryParameter:
    description: Workflow query parameters
    minProperties: 1
    maxProperties: 1
    properties:
      start:
        type: string
        format: date-time
        description: >
          Returns only workflows with an equal or later start datetime.  Can be specified at most once.
          If both start and end date are specified, start date must be before or equal to end date.
      end:
        type: string
        format: date-time
        description: >
          Returns only workflows with an equal or earlier end datetime.  Can be specified at most once.
          If both start and end date are specified, start date must be before or equal to end date.
      status:
        type: string
        enum:
          - Submitted
          - Running
          - Aborting
          - Failed
          - Succeeded
          - Aborted
        description: >
          Returns only workflows with the specified status.  If specified multiple times,
          returns workflows in any of the specified statuses.
      name:
        type: string
        pattern: ^[a-zA-Z][a-zA-Z0-9_]*$
        description: >
          Returns only workflows with the specified name.  If specified multiple times,
          returns workflows with any of the specified names.
      id:
        type: string
        pattern: ^[0-9A-Fa-f]{8}-[0-9A-Fa-f]{4}-[0-9A-Fa-f]{4}-[0-9A-Fa-f]{4}-[0-9A-Fa-f]{12}$
        description: >
          Returns only workflows with the specified workflow id.  If specified multiple times,
          returns workflows with any of the specified workflow ids.
  WorkflowQueryResponse:
    description: Response to a workflow query
    required:
      - results
    properties:
      results:
        type: array
        items:
          $ref: '#/definitions/WorkflowQueryResult'
  WorkflowQueryResult:
    description: Result for an individual workflow returned by a workflow query
    required:
      - id
      - name
      - status
      - start
    properties:
      id:
        type: string
        description: Workflow ID
      name:
        type: string
        description: Workflow name
      status:
        type: string
        description: Workflow status
      start:
        type: string
        format: date-time
        description: Workflow start datetime
      end:
        type: string
        format: date-time
        description: Workflow end datetime
  BackendResponse:
    description: ''
    required:
      - supportedBackends
      - defaultBackend
    properties:
      supportedBackends:
        type: array
        description: The backends supported by this server
        items:
          type: string
      defaultBackend:
        type: string
        description: The default backend of this server
  StatsResponse:
    description: 'Provides engine level statistics for things running inside the system'
    required:
      - workflows
      - jobs
    properties:
      workflows:
        type: integer
        description: The number of currently running workflows
      jobs:
        type: integer
        description: The number of currently running jobs<|MERGE_RESOLUTION|>--- conflicted
+++ resolved
@@ -557,20 +557,6 @@
     scopes:
       openid: open id authorization
 definitions:
-<<<<<<< HEAD
-  WorkflowValidateResponse:
-    description: ''
-    required:
-      - valid
-    properties:
-      status:
-        type: string
-        description: The validation status of the workflow
-      message:
-        type: string
-        description: Details about the validation
-=======
->>>>>>> 31fa4054
   WorkflowSubmitResponse:
     description: ''
     required:
