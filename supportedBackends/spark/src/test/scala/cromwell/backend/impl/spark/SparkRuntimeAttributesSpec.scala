--- conflicted
+++ resolved
@@ -100,11 +100,7 @@
     val workflowDescriptor = buildWorkflowDescriptor(wdlSource, runtime = runtimeAttributes)
 
     def createLookup(call: Call): ScopedLookupFunction = {
-<<<<<<< HEAD
-      val knownInputs = workflowDescriptor.inputs
-=======
       val knownInputs = workflowDescriptor.knownValues
->>>>>>> 26ade632
       call.lookupFunction(knownInputs, NoFunctions)
     }
 
